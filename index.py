--- conflicted
+++ resolved
@@ -5,10 +5,6 @@
 # -------------------------------
 # 1. Carregamento dos datasets
 # -------------------------------
-<<<<<<< HEAD
-
-=======
->>>>>>> 5378191a
 try:
     from ucimlrepo import fetch_ucirepo
     data_fetch_available = True
@@ -115,7 +111,7 @@
             splits = {}
             for val in data[feature].unique():
                 splits[val] = data[data[feature] == val]
-            weighted_entropy = sum((len(subset)/len(data)) * self._entropy(subset['label']) 
+            weighted_entropy = sum((len(subset) / len(data)) * self._entropy(subset['label']) 
                                    for subset in splits.values())
             gain = current_entropy - weighted_entropy
             if gain > best_gain:
@@ -205,7 +201,6 @@
     classifier.fit(X_train, y_train)
     predictions = classifier.predict(X_test)
     accuracy = sum(pred == true for pred, true in zip(predictions, y_test)) / len(y_test)
-    # Cálculo e plotagem da matriz de confusão
     classes = list(y_test.unique())
     cm = compute_confusion_matrix(y_test.tolist(), predictions, classes)
     plot_confusion_matrix(cm, classes, title="Matriz de Confusão")
@@ -235,8 +230,28 @@
     
     return acc_nb, acc_id3
 
+# -------------------------------
+# 6. Função para predição interativa com Naive Bayes
+# -------------------------------
+def user_predict_naive_bayes(classifier, feature_names):
+    print("\nInforme os valores para as seguintes características:")
+    instance = {}
+    for feature in feature_names:
+        value = input(f"{feature}: ")
+        instance[feature] = value
+    df_instance = pd.DataFrame([instance])
+    proba = classifier.predict_proba(df_instance)[0]
+    predicted_class = max(proba, key=proba.get)
+    print("\nProbabilidades preditas:")
+    for cls, p in proba.items():
+        print(f"  {cls}: {p:.4f}")
+    print(f"\nClasse predita: {predicted_class}")
+    return predicted_class
+
+# -------------------------------
+# 7. Execução dos experimentos e predição interativa
+# -------------------------------
 datasets_results = {}
-
 if data_fetch_available:
     # ----- Congressional Voting Records -----
     congressional = fetch_ucirepo(id=105)
@@ -251,20 +266,37 @@
     y_breast = breast.data.targets
     acc_nb, acc_id3 = run_experiment("Breast Cancer", X_breast, y_breast)
     datasets_results["Breast Cancer"] = (acc_nb, acc_id3)
+    
+    # Predição interativa para Breast Cancer usando Naive Bayes
+    print("\n--- Predição Interativa com Naive Bayes para Breast Cancer ---")
+    # Treina o modelo com uma parte dos dados do Breast Cancer
+    data_breast = X_breast.copy()
+    data_breast['label'] = y_breast
+    train_data, test_data = stratified_split(data_breast, 'label', train_ratio=0.7)
+    X_train = train_data.drop('label', axis=1)
+    y_train = train_data['label']
+    nb_breast = NaiveBayesClassifier()
+    nb_breast.fit(X_train, y_train)
+    
+    print("\nCaracterísticas disponíveis para predição:")
+    print(list(X_train.columns))
+    user_choice = input("\nDeseja inserir um novo caso para inferência? (S/N): ")
+    if user_choice.lower() == 's':
+        user_predict_naive_bayes(nb_breast, X_train.columns)
 else:
     print("Módulo ucimlrepo não disponível. Carregue os datasets manualmente (ex.: pd.read_csv).")
 
 # -------------------------------
-# 6. Visualização dos resultados finais
+# 8. Visualização dos resultados finais
 # -------------------------------
 if datasets_results:
     datasets = list(datasets_results.keys())
     nb_accuracies = [datasets_results[d][0] for d in datasets]
     id3_accuracies = [datasets_results[d][1] for d in datasets]
-
+    
     x = range(len(datasets))
     width = 0.35
-
+    
     plt.figure(figsize=(8,6))
     plt.bar(x, nb_accuracies, width, label='Naive Bayes')
     plt.bar([p + width for p in x], id3_accuracies, width, label='ID3')
